"""
This module uses the QuantLib quantitative finance library to bootstrap
interest rate curves. The purpose of this file is to bootstrap many
curves quickly, with a variety of conventions and rates. Please see
quantlib.org for all information related to the QuantLib library.
Send me an email, kevin dot d dot keogh at gmail dot com, with
any questions on the use of this script, and fork it to make any 
improvements!

TODO:   1. Put dicts in another file to import?
        5. Add support for calculating futures convexity
        9. holiday_calendar dict needs significant work. Might need 2 
        functions so as to specify the country -> calendar. >> I should 
        probably just simplify and specify both in the dict. <<

"""
<<<<<<< HEAD
import QuantLib as ql
import csv, os
=======
import csv
import itertools
import os
import QuantLib as ql
>>>>>>> 5ac3985a

class Curve:
    """
    The Curve object is the primary result of this module. Curve 
    objects take the curve name and date as inputs, and the conventions, 
    market data, and instruments csv's from the directory, and ultimately
    create the dates and discount factors from which the curves are built.

    The object is meant to be the only exposed object from this module, with
    one primary method -- discountfactor(). The module will build a curve based
    on the curve name, which needs to match exactly to the curve name in the
    market data, instruments, and conventions csv's.

    The curve can take deposit rates, futures, swap rates, and ois swap rates
    in order to build the curve. Dual-curve bootstrapping is not yet implemented.

    The Curve has 1 main public method -- .discount_factor(date) and a few
    exposed derived attributes

    Attributes:
        curve (str):            string of the curve name (must match exactly to
                                the name in the csvs used for curve data and 
                                conventions)
        date (ql.object):     QuantLib object of the curve date.
        currency (str):         string of the currency of the curve being built
        instruments(list):      list of quantlib objects that are the instruments
                                that are ultimately used in the construction of the
                                LiborCurve.
        qlcurve(ql object): the QuantLib object that holds the Curve object.
        discount_factors (float): list of discount factors that were calculated for
                                each of the instruments that were used for curve
                                construction
        dates (str):            ISO dates for each of the maturity dates for each
                                instrument you've added to the curve.

    """
    def __init__(self, curve, curve_date, conn):
        self.name = curve
        self.curve_date = curve_date
        self.iso_date = curve_date.ISO()
        self.conn = conn

        self.day_count_fraction = {
            'Act360': ql.Actual360(),
            'Act365Fixed': ql.Actual365Fixed(),
            'ActAct': ql.ActualActual(),
            'Bus252': ql.Business252(),
            '30360': ql.Thirty360()
        }

        # TODO: vastly increase the length of this dictionary
        self.holiday_calendar = {
        "NYSE": ql.UnitedStates(ql.UnitedStates.NYSE)
        }

        path = os.path.join(os.path.dirname(os.path.dirname(__file__)), 'data/')

        # get data
        cursor = conn.cursor()
        sql_statement = ('SELECT * FROM conventions '
                         'WHERE curve_name IS "{curve}"').format(**locals())
        cursor.execute(sql_statement)
        self.conventions = cursor.fetchone()
        
        sql_statement = ('SELECT * FROM rates_data '
                         'WHERE curve_name IS "{curve}" '
                         'AND date IS "{self.iso_date}"').format(**locals())
        cursor.execute(sql_statement)
        self.rates_data = cursor.fetchone()
        
        sql_statement = ('SELECT * FROM instruments '
                         'where curve_name is "{curve}"').format(**locals())
        cursor.execute(sql_statement)        
        self.instrument_ids = cursor.fetchone()
        
        # add a few general conventions
        self.settlement_date = curve_date + ql.Period(
            int(self.conventions['deposits_SpotLag']), ql.Days)
        self.currency = self.conventions['general_Currency']
        self.calendar = self.holiday_calendar[
            self.conventions['general_HolidayCalendar']]

        # build curve
        self.build()

    def __iter__(self):
        for inst in self.instruments:
            yield inst

    def discount_factor(self, date):
        """
        Returns the discount factor for a specific date for the curve whose
        method you're calling. Uses the QuantLib curve to generate the exact
        discount factor needed for that date.

        Args:
            date (ql.object):     date for the discount factor you're 
                                    requesting

        Returns:
            discount factor(float): discount factor for that date you requested

        """
        return self.qlcurve.discount(date)

    def csv_dict_helper(self, curve, filename, datatype=str):
        """
        Private function that is used to import csv's for use in construction.
        This function will create a dict based on key-value pairs where the key
        is the first column of the csv, and the value is based on the column
        matching the curve name. Therefore, it's important the curve name match
        exactly to the columns that are being imported.
        Args:
            curve (LiborCurve object):  LiborCurve object that we're building
            filename (str):             name of the file that we're using to
                                        download the data. Needs to be in the
                                        same directory as curvebuilder file.
            datatype(optional):         can be used to specify a datatype of the
                                        values in the returned dict. If none is
                                        specified, will return strings.

        Returns:
            result(dict):               dictionary of the first column of a csv
                                        and the column of the csv with the same
                                        name as the curve.
        """
        result = {}

        with open(filename) as infile:
            reader = csv.reader(infile)
            first_row = next(reader)
            col_num = first_row.index(curve.name)
            # special case, since we had to import the
            # first row to get the headers
            result[first_row[0]] = first_row[col_num]
            for row in reader:
                key = row[0]
                if row[col_num] == '':
                    result[key] = ''
                else:
                    result[key] = datatype(row[col_num])
        return result

    def export(self):
        path = os.path.join(os.path.dirname(os.path.dirname(__file__)), 'outputs/')
        with open(path + self.name + '.csv', 'w', newline='') as output:
            outfile = csv.writer(output, delimiter=',')
            data = [['',self.name]]
            for date in enumerate(self.dates):
                data.append((date[1], self.discount_factors[date[0]]))
            outfile.writerows(data)
        output.close()

class LiborCurve(Curve):
    """
    LiborCurve implementation of the Curve object. Used for generating
    Libor (and similar) curves. The curve can be dual-bootstrapped, using
    a convention that enables it. In order to dual-bootstrap, there must
    be an associated 'CCY_OIS' curve, which will be built first, then used to
    discount the swaps. 

    Note: Not to be used for overnight indices.
    """
    def __init__(self, curve, curve_date, conn):
        super(LiborCurve, self).__init__(curve, curve_date, conn)

    def build(self):
        """
        Currently a private method that handles the actual curve construction.
        Applied here in case I ever want to make the LiborCurve object lazy,
        and require that some method be called before the curve is actually
        built.
        """

        if self.conventions['general_RequiresOIS'].lower() == 'true':
            self.ois_curvename = self.conventions['general_Currency'] + "_OIS"
            self.ois_curve = OISCurve(self.ois_curvename, self.curve_date, self.conn)

        # InstrumentCollector objects
        self.instruments = DepositsInsts(self)
        self.instruments += FuturesInsts(self)
        self.instruments += FRAsInsts(self)
        self.instruments += SwapsInsts(self)
        
        self.qlcurve = ql.PiecewiseCubicZero(
                                self.settlement_date,
                                self.instruments,
                                self.day_count_fraction[self.conventions['deposits_DCF']])

        self.dates = []
        self.discount_factors = []

        for date in self.qlcurve.dates():
            self.dates.append(date.ISO())
            self.discount_factors.append(self.qlcurve.discount(date))

class OISCurve(Curve):
    """
    OISCurve implementation of the Curve object. Used for generating OIS
    indices (currently only USD, EUR, and GBP). 

    Note: Not to be used for LIBOR (and similar) indices.
    """

    def __init__(self, curve, curve_date, conn):
        super(OISCurve, self).__init__(curve, curve_date, conn)

    def build(self):
        """
        Currently a private method that handles the actual curve construction.
        Applied here in case I ever want to make the OISCurve object lazy,
        and require that some method be called before the curve is actually
        built.
        """

        # InstrumentCollector objects
        self.instruments = DepositsInsts(self) # Should only take 1 O/N rate
        self.instruments += OISSwapsInsts(self)

        self.qlcurve = ql.PiecewiseCubicZero(
            self.settlement_date,
            self.instruments,
            self.day_count_fraction[self.conventions['deposits_DCF']])

        self.dates = []
        self.discount_factors = []

        for date in self.qlcurve.dates():
            self.dates.append(date.ISO())
            self.discount_factors.append(self.qlcurve.discount(date))

class InstrumentCollector:
    """
    The InstrumentCollector is the meta-class that is used as a template
    for collecting instruments of all other types. Given that there are
    several overlapping aspects, and magic method overlap, it's useful to
    have a meta-class.

    The class has no pre-defined attributes, but does have two methods, as
    well as re-defining several magic methods for list concatenation.
    """
    def __init__(self):
        self.bus_day_convention = {
            'Modified Following': ql.ModifiedFollowing,
            'Following': ql.Following,
            'Preceding': ql.Preceding,
            'Modified Preceding': ql.ModifiedPreceding,
            'Unadjusted': ql.Unadjusted
        }

    def __iter__(self):
        for inst in self.instruments:
            yield inst

    def __add__(self, other):
        return self.instruments + other.instruments

    def __len__(self):
        return len(self.instruments)

    def get_instruments(self, curve, filter_string):
        """
        The get_instruments function serves to return a list of tuples,
        where each item holds the ql.period object and the associated
        rate for each item. These tuples are iterated through when
        gathering the rate helpers.

        Args:
            curve (LiborCurve object):  curve that is being built
            filter_string(string):      string of the type of rate helper
                                        that is needed to build the curve,
                                        typically 'deposits' or 'swaps'

        Returns:
            instruments (list):         list of tuples (period, rate), where
                                        the period is a ql.Period object and
                                        the rate is a floating number
        """
        instruments = []

        # filter instruments for instruments
        insts = [key for key, value in curve.instrument_ids.items() 
            if filter_string in key and 
            value.upper() == 'TRUE']

        # create list of tuples (ql.Period, ql.SimpleQuote)
        for inst in insts:
            period = self.period_function(inst)
            rate = ql.SimpleQuote(float(curve.rates_data[inst]))
            instruments.append((period, rate))
        return instruments

    def period_function(self, string):
        """
        period_function parses a string (something like 'deposits_ON' or
        'swaps_10YR') and returns the length (in the examples, 1 and 10)
        and the period (in the examples, days and years). It then returns
        the QuantLib object for each.

        Args:
            string (str):           string of instrument, eg. 'deposits_ON'

        Returns
            Period (ql.object):   Object-equivalent of the period in the
                                    input string
        """

        units = {
        'ON': ql.Period(1, ql.Days),
        'TN': ql.Period(2, ql.Days),
        'SN': ql.Period(3, ql.Days),
        'W' : ql.Weeks,
        'WK': ql.Weeks,
        'M' : ql.Months,
        'MO': ql.Months,
        'Y' : ql.Years,
        'YR': ql.Years
        }

        inst = string.split('_')[1]
        digits = ''.join([s for s in inst if s.isdigit()])
        period = ''.join([s for s in inst if s.isalpha()])

        if digits == '':
            return units[period]
        else:
            return ql.Period(int(digits), units[period])

class DepositsInsts(InstrumentCollector):
    """
    DepositsInsts is an InstrumentCollector for deposits instruments. The
    primary utility is the get_rate_helpers function, which turns the
    instrument rates into ql.rate helpers, which are subsequently used to
    build the curve.

    The class only requires the curve that is being built, which already has
    the associated data required to create the rate helpers.

    Attributes:
        _inst_ids (PRIVATE, list):  list of the names of the deposit rates to
                                    be included in the curve construction
        instruments (list):         list of the rate helpers for each instrument
                                    to be included in the curve
    """
    
    def __init__(self, curve):
        super(DepositsInsts, self).__init__()

        self._inst_ids = self.get_instruments(
            curve, 'deposits')
        self.instruments = self.get_rate_helpers(curve)

    def get_rate_helpers(self, curve):
        """
        get_rate_helpers takes the LiborCurve object, and loops 
        through the list of tuples in _inst_ids to create a list of 
        DepositRateHelpers QuantLib objects. These objects use
        several of the conventions that are assigned to the Curve object
        in the conventions dict. Note that the End of Month parameter 
        has been permanently set to False, as I am not aware of any
        deposit rate instruments that only pays EOM.

        Args:
            curve (LiborCurve object):      curve that you're building

        Returns:
            deposit_rate_helpers (list):    list of ql.DepositRateHelper
                                            objects.
        """
        return [ql.DepositRateHelper(
            ql.QuoteHandle(rate),
            period,
            int(curve.conventions['deposits_SpotLag']),
            curve.calendar,
            self.bus_day_convention[curve.conventions['deposits_Adjustment']],
            False,  # end of month
            curve.day_count_fraction[curve.conventions['deposits_DCF']]) 
            for period, rate in self._inst_ids]

class FRAsInsts(InstrumentCollector):
    """
    FRAsInsts is an InstrumentCollector for FRA instruments. The
    primary utility is the get_rate_helpers function, which turns the
    instrument rates into ql.rate helpers, which are subsequently used to
    build the curve.

    The class only requires the curve that is being built, which already has
    the associated data required to create the rate helpers.

    Attributes:
        _inst_ids (PRIVATE, list):  list of the names of the FRA rates to
                                    be included in the curve construction
        instruments (list):         list of the rate helpers for each instrument
                                    to be included in the curve
    """
    
    def __init__(self, curve):
        super(FRAsInsts, self).__init__()

        self._inst_ids = self.get_instruments(curve)
        self.instruments = self.get_rate_helpers(curve)

    def get_instruments(self, curve):
        """
        The get_instruments function serves to return a list of tuples,
        where each item holds the ql.period object and the associated
        rate for each item. These tuples are iterated through when
        gathering the rate helpers.

        Args:
            curve (LiborCurve object):  curve that is being built
            filter_string(string):      string of the type of rate helper
                                        that is needed to build the curve,
                                        typically 'deposits' or 'swaps'

        Returns:
            instruments (list):         list of tuples (start_month, end_month,
                                        rate), where the start_month and end_month
                                        are integers representing the time from the
                                        curve date where that FRA would be, and
                                        the rate is a simple ql.quote object
        """
        instruments = []

        # filter instruments for instruments
        insts = [key for key, value in curve.instrument_ids.items() 
            if 'fras' in key and 
            value.upper() == 'TRUE']

        # create list of tuples (ql.Period, ql.SimpleQuote)
        for inst in insts:
            inst_period = inst.split('_')[1]
            start_month = int(inst_period.split('x')[0])
            end_month = int(inst_period.split('x')[1])
            rate = ql.SimpleQuote(float(curve.rates_data[inst]))
            instruments.append((start_month, end_month, rate))
        return instruments

    def get_rate_helpers(self, curve):
        """
        get_rate_helpers takes the LiborCurve object, and loops 
        through the list of tuples in _inst_ids to create a list of 
        FraRateHelpers QuantLib objects. These objects use
        several of the conventions that are assigned to the Curve object
        in the conventions dict. Note that the End of Month parameter 
        has been permanently set to False, as I am not aware of any
        fra rate instruments that only pays EOM.

        Args:
            curve (LiborCurve object):      curve that you're building

        Returns:
            deposit_rate_helpers (list):    list of ql.FraRateHelper
                                            objects.
        """
        return [ql.FraRateHelper(
                ql.QuoteHandle(rate),
                start_month,
                end_month,
                int(curve.conventions['fras_SpotLag']),
                curve.calendar,
                self.bus_day_convention[curve.conventions['fras_Adjustment']],
                False, # end of month,
                curve.day_count_fraction[curve.conventions['fras_DCF']])
                for start_month, end_month, rate in self._inst_ids]

class FuturesInsts(InstrumentCollector):
    """
    FuturesInsts is an InstrumentCollector for futures instruments. The
    primary utility is the get_rate_helpers function, which turns the
    instrument rates into ql.rate helpers, which are subsequently used to
    build the curve.

    The class only requires the curve that is being built, which already has
    the associated data required to create the rate helpers.

    Attributes:
        _inst_ids (PRIVATE, list):  list of the names of the deposit rates to
                                    be included in the curve construction
        instruments (list):         list of the rate helpers for each instrument
                                    to be included in the curve
    """
    
    def __init__(self, curve):
        super(FuturesInsts, self).__init__()

        self._inst_ids = self.get_instruments(curve)
        self.instruments = self.get_rate_helpers(curve)

    def get_instruments(self, curve):
        """
        The FuturesInsts object overwrites the meta-class get_instruments function,
        as futures isntruments and dates are derived differently than deposits, FRAs,
        and swaps. The number of futures, adjusted for the removal of the first future
        in the case that it is shorter than the DaysToExclude parameter. The function
        returns a list of tuples, where each item is a Period and rate.

        Args:
            curve (LiborCurve object):  curve that you're building

        Returns:
            futures (list):             list of tuples, each tuple containing a ql
                                        Period object and a floating point rate
        """
        futures = [(ql.IMM.nextDate(curve.curve_date),
                    ql.SimpleQuote(float(curve.rates_data['futures_1'])))]
        for future in range(int(curve.conventions['futures_NumberOfFutures']) - 1):
            period = ql.IMM.nextDate(futures[future][0])
            quote = ql.SimpleQuote(float(curve.rates_data['futures_' + str(future + 2)]))
            futures.append((period, quote))
        if (futures[0][0] - curve.curve_date) > \
                int(curve.conventions['futures_DaysToExclude']):
            return futures[:-1]
        else:
            return futures[1:]

    def get_rate_helpers(self, curve):
        """
        get_deposits_rate_helpers takes the LiborCurve object, and loops 
        through the list of tuples in _inst_ids to create a list of 
        FuturesRateHelper QuantLib objects. This object uses the conventions
        dict, along with the periods/rates from the get_instruments method. Note
        that the End of Month parameter has been permanently set to False,
        as I am not aware of any future instruments that only pay EOM. Further
        note that convexity has been hard-coded to zero, but will be implemented
        at a later date.

        Args:
            curve (LiborCurve object):      curve that you're building

        Returns:
            deposit_rate_helpers (list):    list of ql.FuturesRateHelper
                                            objects.
        """
        return [ql.FuturesRateHelper(
                ql.QuoteHandle(rate),
                period,
                int(curve.conventions['futures_Tenor']),
                curve.calendar,
                self.bus_day_convention[curve.conventions['futures_Adjustment']],
                False, # End of month
                curve.day_count_fraction[curve.conventions['futures_DCF']],
                ql.QuoteHandle(ql.SimpleQuote(0.0)))
                for period, rate in self._inst_ids]

class SwapsInsts(InstrumentCollector):
    """
    SwapsInsts is an InstrumentCollector for swaps instruments. The
    primary utility is the get_rate_helpers function, which turns the
    instrument rates into ql.rate helpers, which are subsequently used to
    build the curve.

    The class only requires the curve that is being built, which already has
    the associated data required to create the rate helpers.

    Note that there are only a limited number of currencies that can be supported
    by these ratehelpers. Further development would be needed to add Ibor indices
    to the library, so that they could be used for ratehelper construction.

    Attributes:
        _inst_ids (PRIVATE, list):  list of the names of the swap rates to
                                    be included in the curve construction
        instruments (list):         list of the rate helpers for each instrument
                                    to be included in the curve
    """
    def __init__(self, curve):
        super(SwapsInsts, self).__init__()

        self.swap_freq = {
        'Once'      : ql.Once,
        'Annual'    : ql.Annual,
        'Semiannual': ql.Semiannual,
        'Quarterly' : ql.Quarterly,
        'Monthly'   : ql.Monthly,
        'Daily'     : ql.Daily
        }

        self.ibor_indices = {
        'AUD': ql.AUDLibor,
        'CAD': ql.Cdor,
        'CHF': ql.CHFLibor,
        'DKK': ql.DKKLibor,
        'EUR': ql.Euribor,
        'GBP': ql.GBPLibor,
        'JPY': ql.JPYLibor,
        'NZD': ql.NZDLibor,
        'SEK': ql.SEKLibor,
        'TRL': ql.TRLibor,
        'USD': ql.USDLibor
        }

        self._inst_ids = self.get_instruments(curve, 'swaps')
        self.instruments = self.get_rate_helpers(curve)

    def get_rate_helpers(self, curve):
        """
        get_rate_helpers takes the LiborCurve object, and loops 
        through the list of tuples in _inst_ids to create a list of 
        SwapRateHelpers QuantLib objects. These objects use
        several of the conventions that are assigned to the Curve object
        in the conventions dict.

        Args:
            curve (LiborCurve object):  curve that you're building

        Returns:
            swap_rate_helpers (list):   list of ql.SwapRateHelper
                                        objects.
        """
        if curve.conventions['general_RequiresOIS'].lower() == 'true':
            return [ql.SwapRateHelper(
                ql.QuoteHandle(rate),
                period,
                curve.calendar,
                self.swap_freq[curve.conventions['swaps_FixedFreq']],
                self.bus_day_convention[curve.conventions['swaps_FixedAdjustment']],
                curve.day_count_fraction[curve.conventions['swaps_FixedLegDCF']],
                self.ibor_indices[curve.currency](self.period_function(curve.name)),
                ql.QuoteHandle(ql.SimpleQuote(0)), # spread on floating leg
                ql.Period(0, ql.Days), # days forward start
                ql.YieldTermStructureHandle(curve.ois_curve.qlcurve))
                for period, rate in self._inst_ids]
        else:            
            return [ql.SwapRateHelper(
                ql.QuoteHandle(rate),
                period,
                curve.calendar,
                self.swap_freq[curve.conventions['swaps_FixedFreq']],
                self.bus_day_convention[curve.conventions['swaps_FixedAdjustment']],
                curve.day_count_fraction[curve.conventions['swaps_FixedLegDCF']],
                self.ibor_indices[curve.currency](self.period_function(curve.name)))
                for period, rate in self._inst_ids]

class OISSwapsInsts(InstrumentCollector):
    """
    OISSwapsInsts is an InstrumentCollector for OIS swaps instruments. The
    primary utility is the get_rate_helpers function, which turns the
    instrument rates into ql.rate helpers, which are subsequently used to
    build the curve.

    The class only requires the curve that is being built, which already has
    the associated data required to create the rate helpers.

    Note that there are only a limited number of currencies that can be supported
    by these ratehelpers. Further development would be needed to add Ibor indices
    to the library, so that they could be used for ratehelper construction.

    Attributes:
        _inst_ids (PRIVATE, list):  list of the names of the swap rates to
                                    be included in the curve construction
        instruments (list):         list of the rate helpers for each instrument
                                    to be included in the curve
    """
    def __init__(self, curve):
        super(OISSwapsInsts, self).__init__()

        self.swap_freq = {
        'Once'      : ql.Once,
        'Annual'    : ql.Annual,
        'Semiannual': ql.Semiannual,
        'Quarterly' : ql.Quarterly,
        'Monthly'   : ql.Monthly,
        'Daily'     : ql.Daily
        }

        self.ibor_indices = {
        'EUR': ql.Eonia(),
        'GBP': ql.Sonia(),
        'USD': ql.FedFunds()
        }

        self._inst_ids = self.get_instruments(curve, 'swaps')
        self.instruments = self.get_rate_helpers(curve)

    def get_rate_helpers(self, curve):
        """
        get_rate_helpers takes the LiborCurve object, and loops 
        through the list of tuples in _inst_ids to create a list of 
        SwapRateHelpers QuantLib objects. These objects use
        several of the conventions that are assigned to the Curve object
        in the conventions dict.

        Args:
            curve (LiborCurve object):  curve that you're building

        Returns:
            swap_rate_helpers (list):   list of ql.SwapRateHelper
                                        objects.
        """
        return [ql.OISRateHelper(
                                   int(curve.conventions['deposits_SpotLag']),
                                   period,
                                   ql.QuoteHandle(rate),
                                   self.ibor_indices[curve.currency])
            for period, rate in self._inst_ids]
<|MERGE_RESOLUTION|>--- conflicted
+++ resolved
@@ -14,15 +14,10 @@
         probably just simplify and specify both in the dict. <<
 
 """
-<<<<<<< HEAD
-import QuantLib as ql
-import csv, os
-=======
 import csv
 import itertools
 import os
 import QuantLib as ql
->>>>>>> 5ac3985a
 
 class Curve:
     """
